--- conflicted
+++ resolved
@@ -19,12 +19,8 @@
       - CHANGED #4845: Updated segregated intersection identification
     - Documentation:
       - ADDED: Add documentation about OSM node ids in nearest service response [#4436](https://github.com/Project-OSRM/osrm-backend/pull/4436)
-<<<<<<< HEAD
-
-=======
     - Performance
       - FIXED: Speed up response time when lots of legs exist and geojson is used with `steps=true` [#4936](https://github.com/Project-OSRM/osrm-backend/pull/4936)
->>>>>>> bdb116af
 
 # 5.16.0
   - Changes from 5.15.2:
